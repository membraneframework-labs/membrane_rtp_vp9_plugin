defmodule Membrane.RTP.VP9.PayloadDescriptor do
  @moduledoc """
  Defines a structure representing VP9 payload descriptor
  Described here: https://tools.ietf.org/html/draft-ietf-payload-vp9-10#section-4.2

  Flexible mode:
  ```
         0 1 2 3 4 5 6 7
        +-+-+-+-+-+-+-+-+
        |I|P|L|F|B|E|V|Z| (REQUIRED)
        +-+-+-+-+-+-+-+-+
   I:   |M| PICTURE ID  | (REQUIRED)
        +-+-+-+-+-+-+-+-+
   M:   | EXTENDED PID  | (RECOMMENDED)
        +-+-+-+-+-+-+-+-+
   L:   | TID |U| SID |D| (CONDITIONALLY RECOMMENDED)
        +-+-+-+-+-+-+-+-+                             -\
   P,F: | P_DIFF      |N| (CONDITIONALLY REQUIRED)    - up to 3 times
        +-+-+-+-+-+-+-+-+                             -/
   V:   | SS            |
        | ..            |
        +-+-+-+-+-+-+-+-+
  ```
  Non-flexible mode:
  ```
         0 1 2 3 4 5 6 7
        +-+-+-+-+-+-+-+-+
        |I|P|L|F|B|E|V|Z| (REQUIRED)
        +-+-+-+-+-+-+-+-+
   I:   |M| PICTURE ID  | (RECOMMENDED)
        +-+-+-+-+-+-+-+-+
   M:   | EXTENDED PID  | (RECOMMENDED)
        +-+-+-+-+-+-+-+-+
   L:   | TID |U| SID |D| (CONDITIONALLY RECOMMENDED)
        +-+-+-+-+-+-+-+-+
        |   TL0PICIDX   | (CONDITIONALLY REQUIRED)
        +-+-+-+-+-+-+-+-+
   V:   | SS            |
        | ..            |
        +-+-+-+-+-+-+-+-+
  ```
  """

  @type first_octet :: binary()

  @type picture_id :: 0..32_767

  @type tid :: 0..7

  @type u :: 0..1

  @type d :: 0..1

  @type sid :: 0..7

  @type p_diff :: 0..255

  @type tl0picidx :: 0..255

  @type t :: %__MODULE__{
          first_octet: first_octet(),
          picture_id: picture_id(),
          tid: tid(),
          u: u(),
          sid: sid(),
          d: d(),
          p_diffs: [p_diff()],
          tl0picidx: tl0picidx(),
          scalability_structure: ScalabilityStructure.t()
        }

  defstruct [
    :first_octet,
    :picture_id,
    :tid,
    :u,
    :sid,
    :d,
    :tl0picidx,
    :scalability_structure,
    p_diffs: []
  ]

  defmodule PGDescription do
    @moduledoc false

    alias Membrane.RTP.VP9.PayloadDescriptor

    @type t :: %__MODULE__{
            tid: PayloadDescriptor.tid(),
            u: PayloadDescriptor.u(),
            p_diffs: [PayloadDescriptor.p_diff()]
          }

    defstruct [:tid, :u, p_diffs: []]
  end

  defmodule SSDimension do
    @moduledoc false

    @type t :: %__MODULE__{
            width: 0..65_535,
            height: 0..65_535
          }

    @enforce_keys [:width, :height]
    defstruct @enforce_keys
  end

  defmodule ScalabilityStructure do
    @moduledoc false

    alias Membrane.RTP.VP9.PayloadDescriptor
    alias Membrane.RTP.VP9.PayloadDescriptor.{SSDimension, PGDescription}

    @type t :: %__MODULE__{
            first_octet: PayloadDescriptor.first_octet(),
            dimensions: [SSDimension.t()],
            pg_descriptions: [PGDescription.t()]
          }

    @enforce_keys [:first_octet]
    defstruct [:first_octet, dimensions: [], pg_descriptions: []]
  end

  @spec parse_payload_descriptor(binary()) :: {:error, :malformed_data} | {:ok, {t(), binary()}}
  def parse_payload_descriptor(raw_payload)

  def parse_payload_descriptor(<<header::binary-size(1), rest::binary()>>)
      when byte_size(rest) > 0 do
    <<i::1, _p::1, _l::1, f::1, _bevz::4>> = header

<<<<<<< HEAD
    with true <- i == f,
=======
    with false <- i == 0 and f == 1,
>>>>>>> c8084772
         {:ok, {descriptor_acc, rest}} <-
           get_pid(header, rest, %__MODULE__{first_octet: header}),
         {:ok, {descriptor_acc, rest}} <- get_layer_indices(header, rest, descriptor_acc),
         {:ok, {descriptor_acc, rest}} <- get_pdiffs(header, rest, 0, descriptor_acc),
         {:ok, {ss, rest}} <- get_scalability_structure(header, rest) do
      {:ok, {%{descriptor_acc | scalability_structure: ss}, rest}}
    else
      _error -> {:error, :malformed_data}
    end
  end

  def parse_payload_descriptor(_binary), do: {:error, :malformed_data}

  # no picture id (PID)
  defp get_pid(<<0::1, _::7>>, rest, descriptor_acc) when byte_size(rest) > 0,
    do: {:ok, {descriptor_acc, rest}}

  # picture id (PID) present
  defp get_pid(<<1::1, _::7>>, <<pid, rest::binary()>>, descriptor_acc)
       when byte_size(rest) > 0 do
    case <<pid>> do
      <<0::1, _rest_of_pid::7>> ->
        {:ok, {%{descriptor_acc | picture_id: pid}, rest}}

      <<1::1, _rest_of_pid::7>> ->
        <<second_byte, rest::binary()>> = rest
        <<pid::16>> = <<pid, second_byte>>
        {:ok, {%{descriptor_acc | picture_id: pid}, rest}}
    end
  end

  defp get_pid(_header, _rest, _descriptor_acc), do: {:error, :malformed_data}

  # no layer indices
  defp get_layer_indices(<<_i::1, _p::1, 0::1, _::5>>, rest, descriptor_acc)
       when byte_size(rest) > 0,
       do: {:ok, {descriptor_acc, rest}}

  # layer indices and TL0PICIDX present
  defp get_layer_indices(<<_i::1, _p::1, 1::1, 0::1, _::4>>, rest, descriptor_acc)
       when byte_size(rest) > 2 do
    <<tid::3, u::1, sid::3, d::1, tl0picidx, rest::binary()>> = rest
    {:ok, {%{descriptor_acc | tid: tid, u: u, sid: sid, d: d, tl0picidx: tl0picidx}, rest}}
  end

  # layer indices present, no TL0PICIDX
  defp get_layer_indices(<<_i::1, _p::1, 1::1, 1::1, _::4>>, rest, descriptor_acc)
       when byte_size(rest) > 1 do
    <<tid::3, u::1, sid::3, d::1, rest::binary()>> = rest
    {:ok, {%{descriptor_acc | tid: tid, u: u, sid: sid, d: d}, rest}}
  end

  defp get_layer_indices(_header, _rest, _descriptor_acc), do: {:error, :malformed_data}

  defp get_pdiffs(
         <<_i::1, 1::1, _l::1, 1::1, _::4>> = header,
         <<p_diff::binary-size(1), rest::binary>>,
         diff_count,
         descriptor_acc
       )
       when diff_count < 3 do
    <<_::7, n::1>> = p_diff

    with 1 <- n,
         {:ok, {descriptor_acc, rest}} <-
           get_pdiffs(header, rest, diff_count + 1, descriptor_acc) do
      {:ok,
       {%{
          descriptor_acc
          | p_diffs: [:binary.decode_unsigned(p_diff) | descriptor_acc.p_diffs]
        }, rest}}
    else
      0 ->
        {:ok,
         {%{descriptor_acc | p_diffs: [:binary.decode_unsigned(p_diff) | descriptor_acc.p_diffs]},
          rest}}

      {:error, :malformed_data} ->
        {:error, :malformed_data}
    end
  end

  defp get_pdiffs(_header, rest, _diff_count, descriptor_acc) when byte_size(rest) > 0,
    do: {:ok, {descriptor_acc, rest}}

  defp get_pdiffs(_header, _rest, _diff_count, _descriptor_acc), do: {:error, :malformed_data}

  # no scalability structure
  defp get_scalability_structure(<<_iplfbe::6, 0::1, _z::1>>, rest), do: {:ok, {nil, rest}}

  defp get_scalability_structure(<<_iplfbe::6, 1::1, _z::1>>, rest) do
    <<ss_header::binary-size(1), rest::binary()>> = rest

    with {:ok, {widths_and_heights, rest}} <- ss_get_widths_and_heights(ss_header, rest, 0, []),
         {:ok, {pg_descriptions, rest}} <- ss_get_pg_descriptions(ss_header, rest) do
      {:ok,
       {%ScalabilityStructure{
          first_octet: :binary.decode_unsigned(ss_header),
          dimensions: widths_and_heights,
          pg_descriptions: pg_descriptions
        }, rest}}
    else
      _error -> {:error, :malformed_data}
    end
  end

  defp ss_get_widths_and_heights(<<_n_s::3, 0::1, _g::1, _::3>>, rest, _count, dimensions),
    do: {:ok, {dimensions, rest}}

  defp ss_get_widths_and_heights(
         <<n_s::3, 1::1, _g::1, _::3>> = ss_header,
         rest,
         count,
         dimensions
       )
       when count <= n_s and byte_size(rest) > 4 do
    <<width::binary-size(2), height::binary-size(2), rest::binary()>> = rest

    case ss_get_widths_and_heights(ss_header, rest, count + 1, dimensions) do
      {:ok, {next_dims, rest}} ->
        {:ok,
         {[
            %SSDimension{
              width: :binary.decode_unsigned(width),
              height: :binary.decode_unsigned(height)
            }
            | next_dims
          ], rest}}

      _error ->
        {:error, :malformed_data}
    end
  end

  defp ss_get_widths_and_heights(<<n_s::3, 1::1, _g::1, _::3>>, rest, count, dimensions)
       when count == n_s + 1,
       do: {:ok, {dimensions, rest}}

  defp ss_get_widths_and_heights(_ss_header, _rest, _count, _dimensions),
    do: {:error, :malformed_data}

  defp ss_get_pg_descriptions(<<_n_s::3, _y::1, 1::1, _::3>>, rest) do
    <<n_g, rest::binary()>> = rest

    {maybe_descriptions, rest} =
      1..n_g
      |> Bunch.Enum.try_map_reduce(rest, fn _i, rest ->
        case ss_get_pg_description(rest) do
          {:ok, {pg_description, rest}} -> {{:ok, pg_description}, rest}
          _error -> {{:error, :malformed_data}, rest}
        end
      end)

    with {:ok, descriptions} <- maybe_descriptions do
      {:ok, {descriptions, rest}}
    end
  end

  defp ss_get_pg_descriptions(_ss_header, rest), do: {:ok, {[], rest}}

  defp ss_get_pg_description(<<_tid::3, _u::1, r::2, _::2, rest::binary()>>)
       when byte_size(rest) < r,
       do: {:error, :malformed_data}

  defp ss_get_pg_description(<<tid::3, u::1, 0::2, _::2, rest::binary()>>),
    do: {%PGDescription{tid: tid, u: u}, rest}

  defp ss_get_pg_description(<<tid::3, u::1, r::2, _::2, rest::binary()>>)
       when byte_size(rest) > r do
    pg_description = %PGDescription{tid: tid, u: u}

    <<p_diffs::binary-size(r), rest::binary()>> = rest

    {:ok, {%{pg_description | p_diffs: :binary.bin_to_list(p_diffs)}, rest}}
  end

  defp ss_get_pg_description(_binary), do: {:error, :malformed_data}
end<|MERGE_RESOLUTION|>--- conflicted
+++ resolved
@@ -130,11 +130,7 @@
       when byte_size(rest) > 0 do
     <<i::1, _p::1, _l::1, f::1, _bevz::4>> = header
 
-<<<<<<< HEAD
-    with true <- i == f,
-=======
     with false <- i == 0 and f == 1,
->>>>>>> c8084772
          {:ok, {descriptor_acc, rest}} <-
            get_pid(header, rest, %__MODULE__{first_octet: header}),
          {:ok, {descriptor_acc, rest}} <- get_layer_indices(header, rest, descriptor_acc),
